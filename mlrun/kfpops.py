--- conflicted
+++ resolved
@@ -17,11 +17,7 @@
 from os import environ
 
 from .db import get_or_set_dburl
-<<<<<<< HEAD
-from .utils import run_keys, dict_to_yaml, logger
-=======
 from .utils import run_keys, dict_to_yaml, logger, gen_md_table
->>>>>>> fb5edfff
 from .config import config
 
 KFPMETA_DIR = environ.get('KFPMETA_OUT_DIR', '/')
